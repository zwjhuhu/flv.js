/*
 * Copyright (C) 2016 Bilibili. All Rights Reserved.
 *
 * @author zheng qian <xqq@xqq.im>
 *
 * Licensed under the Apache License, Version 2.0 (the "License");
 * you may not use this file except in compliance with the License.
 * You may obtain a copy of the License at
 *
 *     http://www.apache.org/licenses/LICENSE-2.0
 *
 * Unless required by applicable law or agreed to in writing, software
 * distributed under the License is distributed on an "AS IS" BASIS,
 * WITHOUT WARRANTIES OR CONDITIONS OF ANY KIND, either express or implied.
 * See the License for the specific language governing permissions and
 * limitations under the License.
 */

import EventEmitter from 'events';
import Log from '../utils/logger.js';
import Browser from '../utils/browser.js';
import MediaInfo from './media-info.js';
import FLVDemuxer from '../demux/flv-demuxer.js';
<<<<<<< HEAD
import MP4Demuxer from '../demux/mp4-demuxer.js';
=======
import MkvDemuxer from '../demux/mkv-demuxer.js';
>>>>>>> baa3e48a
import MP4Remuxer from '../remux/mp4-remuxer.js';
import DemuxErrors from '../demux/demux-errors.js';
import IOController from '../io/io-controller.js';
import TransmuxingEvents from './transmuxing-events.js';
import { LoaderStatus, LoaderErrors } from '../io/loader.js';

// Transmuxing (IO, Demuxing, Remuxing) controller, with multipart support
class TransmuxingController {

    constructor(mediaDataSource, config) {
        this.TAG = 'TransmuxingController';
        this._emitter = new EventEmitter();

        this._config = config;

        // treat single part media as multipart media, which has only one segment
        if (!mediaDataSource.segments) {
            mediaDataSource.segments = [{
                duration: mediaDataSource.duration,
                filesize: mediaDataSource.filesize,
                url: mediaDataSource.url
            }];
        }

        // fill in default IO params if not exists
        if (typeof mediaDataSource.cors !== 'boolean') {
            mediaDataSource.cors = true;
        }
        if (typeof mediaDataSource.withCredentials !== 'boolean') {
            mediaDataSource.withCredentials = false;
        }

        this._mediaDataSource = mediaDataSource;
        this._currentSegmentIndex = 0;
        let totalDuration = 0;

        this._mediaDataSource.segments.forEach((segment) => {
            // timestampBase for each segment, and calculate total duration
            segment.timestampBase = totalDuration;
            totalDuration += segment.duration;
            // params needed by IOController
            segment.cors = mediaDataSource.cors;
            segment.withCredentials = mediaDataSource.withCredentials;
            // referrer policy control, if exist
            if (config.referrerPolicy) {
                segment.referrerPolicy = config.referrerPolicy;
            }
        });

        if (!isNaN(totalDuration) && this._mediaDataSource.duration !== totalDuration) {
            this._mediaDataSource.duration = totalDuration;
        }

        this._mediaInfo = null;
        this._demuxer = null;
        this._remuxer = null;
        this._ioctl = null;

        this._pendingSeekTime = null;
        this._pendingResolveSeekPoint = null;

        this._statisticsReporter = null;
    }

    destroy() {
        this._mediaInfo = null;
        this._mediaDataSource = null;

        if (this._statisticsReporter) {
            this._disableStatisticsReporter();
        }
        if (this._ioctl) {
            this._ioctl.destroy();
            this._ioctl = null;
        }
        if (this._demuxer) {
            this._demuxer.destroy();
            this._demuxer = null;
        }
        if (this._remuxer) {
            this._remuxer.destroy();
            this._remuxer = null;
        }

        this._emitter.removeAllListeners();
        this._emitter = null;
    }

    on(event, listener) {
        this._emitter.addListener(event, listener);
    }

    off(event, listener) {
        this._emitter.removeListener(event, listener);
    }

    start() {
        this._loadSegment(0);
        this._enableStatisticsReporter();
    }

    _loadSegment(segmentIndex, optionalFrom) {
        this._currentSegmentIndex = segmentIndex;
        let dataSource = this._mediaDataSource.segments[segmentIndex];

        let ioctl = this._ioctl = new IOController(dataSource, this._config, segmentIndex);
        ioctl.onError = this._onIOException.bind(this);
        ioctl.onSeeked = this._onIOSeeked.bind(this);
        ioctl.onComplete = this._onIOComplete.bind(this);
        ioctl.onRedirect = this._onIORedirect.bind(this);
        ioctl.onRecoveredEarlyEof = this._onIORecoveredEarlyEof.bind(this);

        if (optionalFrom) {
            this._demuxer.bindDataSource(this._ioctl);
        } else {
            ioctl.onDataArrival = this._onInitChunkArrival.bind(this);
        }

        ioctl.open(optionalFrom);
    }

    stop() {
        this._internalAbort();
        this._disableStatisticsReporter();
    }

    _internalAbort() {
        if (this._ioctl) {
            this._ioctl.destroy();
            this._ioctl = null;
        }
    }

    pause() {  // take a rest
        if (this._ioctl && this._ioctl.isWorking()) {
            this._ioctl.pause();
            this._disableStatisticsReporter();
        }
    }

    resume() {
        if (this._ioctl && this._ioctl.isPaused()) {
            this._ioctl.resume();
            this._enableStatisticsReporter();
        }
    }

    seek(milliseconds) {
        if (this._mediaInfo == null || !this._mediaInfo.isSeekable()) {
            return;
        }

        let targetSegmentIndex = this._searchSegmentIndexContains(milliseconds);

        if (targetSegmentIndex === this._currentSegmentIndex) {
            // intra-segment seeking
            let segmentInfo = this._mediaInfo.segments[targetSegmentIndex];

            if (segmentInfo == undefined) {
                // current segment loading started, but mediainfo hasn't received yet
                // wait for the metadata loaded, then seek to expected position
                this._pendingSeekTime = milliseconds;
            } else {
                let keyframe = segmentInfo.getNearestKeyframe(milliseconds);
                this._remuxer.seek(keyframe.milliseconds);
                this._ioctl.seek(keyframe.fileposition);
                // Will be resolved in _onRemuxerMediaSegmentArrival()
                this._pendingResolveSeekPoint = keyframe.milliseconds;
            }
        } else {
            // cross-segment seeking
            let targetSegmentInfo = this._mediaInfo.segments[targetSegmentIndex];

<<<<<<< HEAD
            if (targetSegmentInfo == undefined || this._demuxer.TAG == 'MP4Demuxer') {
=======
            if (targetSegmentInfo == undefined || this._demuxer.TAG == 'MkvDemuxer') {
>>>>>>> baa3e48a
                // target segment hasn't been loaded. We need metadata then seek to expected time
                this._pendingSeekTime = milliseconds;
                this._internalAbort();
                this._remuxer.seek();
                this._remuxer.insertDiscontinuity();
                this._loadSegment(targetSegmentIndex);
                // Here we wait for the metadata loaded, then seek to expected position
            } else {
                // We have target segment's metadata, direct seek to target position
                let keyframe = targetSegmentInfo.getNearestKeyframe(milliseconds);
                this._internalAbort();
                this._remuxer.seek(milliseconds);
                this._remuxer.insertDiscontinuity();
                this._demuxer.resetMediaInfo();
                this._demuxer.timestampBase = this._mediaDataSource.segments[targetSegmentIndex].timestampBase;
                this._demuxer._mediaInfo.bitrateMap = this._bitrateMap[targetSegmentIndex];
                this._loadSegment(targetSegmentIndex, keyframe.fileposition);
                this._pendingResolveSeekPoint = keyframe.milliseconds;
                this._reportSegmentMediaInfo(targetSegmentIndex);
            }
        }

        this._enableStatisticsReporter();
    }

    _searchSegmentIndexContains(milliseconds) {
        let segments = this._mediaDataSource.segments;
        let idx = segments.length - 1;

        for (let i = 0; i < segments.length; i++) {
            if (milliseconds < segments[i].timestampBase) {
                idx = i - 1;
                break;
            }
        }
        return idx;
    }

    _onInitChunkArrival(data, byteStart) {
        let probeData = null;
        let consumed = 0;

        if (byteStart > 0) {
            // IOController seeked immediately after opened, byteStart > 0 callback may received
            this._demuxer.bindDataSource(this._ioctl);
            this._demuxer.timestampBase = this._mediaDataSource.segments[this._currentSegmentIndex].timestampBase;

            consumed = this._demuxer.parseChunks(data, byteStart);
        } else if ((probeData = FLVDemuxer.probe(data)).match) {
            // Always create new FLVDemuxer
            this._demuxer = new FLVDemuxer(probeData, this._config);

            if (!this._remuxer) {
                this._remuxer = new MP4Remuxer(this._config);
            }

            let mds = this._mediaDataSource;
            if (mds.duration != undefined && !isNaN(mds.duration)) {
                this._demuxer.overridedDuration = mds.duration;
            }
            if (typeof mds.hasAudio === 'boolean') {
                this._demuxer.overridedHasAudio = mds.hasAudio;
            }
            if (typeof mds.hasVideo === 'boolean') {
                this._demuxer.overridedHasVideo = mds.hasVideo;
            }

            this._demuxer.timestampBase = mds.segments[this._currentSegmentIndex].timestampBase;

            this._demuxer.onError = this._onDemuxException.bind(this);
            this._demuxer.onMediaInfo = this._onMediaInfo.bind(this);
            this._demuxer.onMetaDataArrived = this._onMetaDataArrived.bind(this);
            this._demuxer.onScriptDataArrived = this._onScriptDataArrived.bind(this);

            this._remuxer.bindDataSource(this._demuxer
                .bindDataSource(this._ioctl
                ));

            this._remuxer.onInitSegment = this._onRemuxerInitSegmentArrival.bind(this);
            this._remuxer.onMediaSegment = this._onRemuxerMediaSegmentArrival.bind(this);

            consumed = this._demuxer.parseChunks(data, byteStart);
<<<<<<< HEAD
        } else if ((probeData = MP4Demuxer.probe(data)).match) {
            // Copied from new FLVDecuxer
            // Always create new MP4Demuxer
            this._demuxer = new MP4Demuxer(probeData, this._config);
=======
        } else if ((probeData = MkvDemuxer.probe(data)).match) {
            // Copied from new FLVDecuxer
            this._demuxer = new MkvDemuxer(probeData, this._config);
>>>>>>> baa3e48a

            if (!this._remuxer) {
                this._remuxer = new MP4Remuxer(this._config);
            }

            let mds = this._mediaDataSource;
            if (mds.duration != undefined && !isNaN(mds.duration)) {
                this._demuxer.overridedDuration = mds.duration;
            }
            this._demuxer.timestampBase = mds.segments[this._currentSegmentIndex].timestampBase;

            this._demuxer.onError = this._onDemuxException.bind(this);
            this._demuxer.onMediaInfo = this._onMediaInfo.bind(this);

            this._remuxer.bindDataSource(this._demuxer
                .bindDataSource(this._ioctl
                ));

            this._remuxer.onInitSegment = this._onRemuxerInitSegmentArrival.bind(this);
            this._remuxer.onMediaSegment = this._onRemuxerMediaSegmentArrival.bind(this);

            consumed = this._demuxer.parseChunks(data, byteStart);
        } else {
            probeData = null;
            Log.e(this.TAG, 'Non-FLV, Unsupported media type!');
            Promise.resolve().then(() => {
                this._internalAbort();
            });
            this._emitter.emit(TransmuxingEvents.DEMUX_ERROR, DemuxErrors.FORMAT_UNSUPPORTED, 'Non-FLV, Unsupported media type');

            consumed = 0;
        }

        return consumed;
    }

    _onMediaInfo(mediaInfo) {
        if (this._mediaInfo == null) {
            // Store first segment's mediainfo as global mediaInfo
            this._mediaInfo = Object.assign({}, mediaInfo);
            this._mediaInfo.keyframesIndex = null;
            this._mediaInfo.segments = [];
            this._mediaInfo.segmentCount = this._mediaDataSource.segments.length;
            this._bitrateMap = [];
            Object.setPrototypeOf(this._mediaInfo, MediaInfo.prototype);
        }

        let segmentInfo = Object.assign({}, mediaInfo);
        this._bitrateMap[this._currentSegmentIndex] = mediaInfo.bitrateMap;
        segmentInfo.bitrateMap = this._bitrateMap;
        Object.setPrototypeOf(segmentInfo, MediaInfo.prototype);
        this._mediaInfo.segments[this._currentSegmentIndex] = segmentInfo;

        //Update segment duration if accurateDuration is give (mp4)
        if (mediaInfo.accurateDuration != undefined) {
            let currentSegment = this._mediaDataSource.segments[this._currentSegmentIndex];
            let deltaDuration = mediaInfo.accurateDuration - currentSegment.duration;
            currentSegment.duration = mediaInfo.accurateDuration;
            for (let i = this._currentSegmentIndex + 1; i < this._mediaDataSource.segments.length; i++) {
                this._mediaDataSource.segments[i].timestampBase += deltaDuration;
            }
        }

        // notify mediaInfo update
        this._reportSegmentMediaInfo(this._currentSegmentIndex);

        if (this._pendingSeekTime != null) {
            Promise.resolve().then(() => {
                let target = this._pendingSeekTime;
                this._pendingSeekTime = null;
                this.seek(target);
            });
        }
    }

    _onMetaDataArrived(metadata) {
        this._emitter.emit(TransmuxingEvents.METADATA_ARRIVED, metadata);
    }

    _onScriptDataArrived(data) {
        this._emitter.emit(TransmuxingEvents.SCRIPTDATA_ARRIVED, data);
    }

    _onIOSeeked() {
        this._remuxer.insertDiscontinuity();
    }

    _onIOComplete(extraData) {
        let segmentIndex = extraData;
        let nextSegmentIndex = segmentIndex + 1;

        if (nextSegmentIndex < this._mediaDataSource.segments.length) {
            this._internalAbort();
            this._remuxer.flushStashedSamples();
            this._loadSegment(nextSegmentIndex);
        } else {
            this._remuxer.flushStashedSamples();
            this._emitter.emit(TransmuxingEvents.LOADING_COMPLETE);
            this._disableStatisticsReporter();
        }
    }

    _onIORedirect(redirectedURL) {
        let segmentIndex = this._ioctl.extraData;
        this._mediaDataSource.segments[segmentIndex].redirectedURL = redirectedURL;
    }

    _onIORecoveredEarlyEof() {
        this._emitter.emit(TransmuxingEvents.RECOVERED_EARLY_EOF);
    }

    _onIOException(type, info) {
        Log.e(this.TAG, `IOException: type = ${type}, code = ${info.code}, msg = ${info.msg}`);
        this._emitter.emit(TransmuxingEvents.IO_ERROR, type, info);
        this._disableStatisticsReporter();
    }

    _onDemuxException(type, info) {
        Log.e(this.TAG, `DemuxException: type = ${type}, info = ${info}`);
        this._emitter.emit(TransmuxingEvents.DEMUX_ERROR, type, info);
    }

    _onRemuxerInitSegmentArrival(type, initSegment) {
        this._emitter.emit(TransmuxingEvents.INIT_SEGMENT, type, initSegment);
    }

    _onRemuxerMediaSegmentArrival(type, mediaSegment) {
        if (this._pendingSeekTime != null) {
            // Media segments after new-segment cross-seeking should be dropped.
            return;
        }
        this._emitter.emit(TransmuxingEvents.MEDIA_SEGMENT, type, mediaSegment);

        // Resolve pending seekPoint
        if (this._pendingResolveSeekPoint != null && type === 'video') {
            let syncPoints = mediaSegment.info.syncPoints;
            let seekpoint = this._pendingResolveSeekPoint;
            this._pendingResolveSeekPoint = null;

            // Safari: Pass PTS for recommend_seekpoint
            if (Browser.safari && syncPoints.length > 0 && syncPoints[0].originalDts === seekpoint) {
                seekpoint = syncPoints[0].pts;
            }
            // else: use original DTS (keyframe.milliseconds)

            this._emitter.emit(TransmuxingEvents.RECOMMEND_SEEKPOINT, seekpoint);
        }
    }

    _enableStatisticsReporter() {
        if (this._statisticsReporter == null) {
            this._statisticsReporter = self.setInterval(
                this._reportStatisticsInfo.bind(this),
                this._config.statisticsInfoReportInterval);
        }
    }

    _disableStatisticsReporter() {
        if (this._statisticsReporter) {
            self.clearInterval(this._statisticsReporter);
            this._statisticsReporter = null;
        }
    }

    _reportSegmentMediaInfo(segmentIndex) {
        let segmentInfo = this._mediaInfo.segments[segmentIndex];
        let exportInfo = Object.assign({}, segmentInfo);

        exportInfo.duration = this._mediaInfo.duration;
        exportInfo.segmentCount = this._mediaInfo.segmentCount;
        delete exportInfo.segments;
        delete exportInfo.keyframesIndex;

        this._emitter.emit(TransmuxingEvents.MEDIA_INFO, exportInfo);
    }

    _reportStatisticsInfo() {
        let info = {};

        info.url = this._ioctl.currentURL;
        info.hasRedirect = this._ioctl.hasRedirect;
        if (info.hasRedirect) {
            info.redirectedURL = this._ioctl.currentRedirectedURL;
        }

        info.speed = this._ioctl.currentSpeed;
        info.loaderType = this._ioctl.loaderType;
        info.currentSegmentIndex = this._currentSegmentIndex;
        info.totalSegmentCount = this._mediaDataSource.segments.length;

        this._emitter.emit(TransmuxingEvents.STATISTICS_INFO, info);
    }

}

export default TransmuxingController;<|MERGE_RESOLUTION|>--- conflicted
+++ resolved
@@ -21,11 +21,8 @@
 import Browser from '../utils/browser.js';
 import MediaInfo from './media-info.js';
 import FLVDemuxer from '../demux/flv-demuxer.js';
-<<<<<<< HEAD
 import MP4Demuxer from '../demux/mp4-demuxer.js';
-=======
 import MkvDemuxer from '../demux/mkv-demuxer.js';
->>>>>>> baa3e48a
 import MP4Remuxer from '../remux/mp4-remuxer.js';
 import DemuxErrors from '../demux/demux-errors.js';
 import IOController from '../io/io-controller.js';
@@ -199,11 +196,7 @@
             // cross-segment seeking
             let targetSegmentInfo = this._mediaInfo.segments[targetSegmentIndex];
 
-<<<<<<< HEAD
-            if (targetSegmentInfo == undefined || this._demuxer.TAG == 'MP4Demuxer') {
-=======
-            if (targetSegmentInfo == undefined || this._demuxer.TAG == 'MkvDemuxer') {
->>>>>>> baa3e48a
+            if (targetSegmentInfo == undefined || this._demuxer.TAG == 'MP4Demuxer' || this._demuxer.TAG == 'MkvDemuxer') {
                 // target segment hasn't been loaded. We need metadata then seek to expected time
                 this._pendingSeekTime = milliseconds;
                 this._internalAbort();
@@ -286,17 +279,34 @@
             this._remuxer.onMediaSegment = this._onRemuxerMediaSegmentArrival.bind(this);
 
             consumed = this._demuxer.parseChunks(data, byteStart);
-<<<<<<< HEAD
         } else if ((probeData = MP4Demuxer.probe(data)).match) {
             // Copied from new FLVDecuxer
             // Always create new MP4Demuxer
             this._demuxer = new MP4Demuxer(probeData, this._config);
-=======
+            if (!this._remuxer) {
+                this._remuxer = new MP4Remuxer(this._config);
+            }
+
+            let mds = this._mediaDataSource;
+            if (mds.duration != undefined && !isNaN(mds.duration)) {
+                this._demuxer.overridedDuration = mds.duration;
+            }
+            this._demuxer.timestampBase = mds.segments[this._currentSegmentIndex].timestampBase;
+
+            this._demuxer.onError = this._onDemuxException.bind(this);
+            this._demuxer.onMediaInfo = this._onMediaInfo.bind(this);
+
+            this._remuxer.bindDataSource(this._demuxer
+                .bindDataSource(this._ioctl
+                ));
+
+            this._remuxer.onInitSegment = this._onRemuxerInitSegmentArrival.bind(this);
+            this._remuxer.onMediaSegment = this._onRemuxerMediaSegmentArrival.bind(this);
+
+            consumed = this._demuxer.parseChunks(data, byteStart);
         } else if ((probeData = MkvDemuxer.probe(data)).match) {
             // Copied from new FLVDecuxer
             this._demuxer = new MkvDemuxer(probeData, this._config);
->>>>>>> baa3e48a
-
             if (!this._remuxer) {
                 this._remuxer = new MP4Remuxer(this._config);
             }
