--- conflicted
+++ resolved
@@ -45,11 +45,8 @@
 
     switch (mds.type) {
         case 'flv':
-<<<<<<< HEAD
         case 'segment-mp4':
-=======
         case 'mkv':
->>>>>>> baa3e48a
             return new FlvPlayer(mds, optionalConfig);
         default:
             return new NativePlayer(mds, optionalConfig);
