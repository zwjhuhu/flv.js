--- conflicted
+++ resolved
@@ -648,21 +648,9 @@
                 }
             }
 
-<<<<<<< HEAD
-            sampleDuration += dtsCorrection;
-            if (dtsCorrection > this._videoMeta.refSampleDuration * 1.5) {
-                Log.w(this.TAG, 'Large video timestamp gap detected, ' +
-                                `dts: ${dts + sampleDuration} ms, expected: ${dts + Math.round(this._videoMeta.refSampleDuration)} ms. `);
-            }
-            dtsCorrection = 0;
-            if (sampleDuration < 5) {
-                dtsCorrection = sampleDuration - 5;
-                sampleDuration = 5;
-=======
             if (sampleDuration < 1) {
                 Log.w(this.TAG, `irregular video sampleDuration: ${sampleDuration} may cause by non-increasing dts just use refSampleDuration ${this._videoMeta.refSampleDuration}`);
                 sampleDuration = Math.floor(this._videoMeta.refSampleDuration);
->>>>>>> 30fd69df
             }
 
             if (isKeyframe) {
