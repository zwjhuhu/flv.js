--- conflicted
+++ resolved
@@ -220,24 +220,6 @@
         readonly kComplete: 4;
     }
 
-<<<<<<< HEAD
-        autoCleanupSourceBuffer?: boolean,
-        autoCleanupMaxBackwardDuration?: number,
-        autoCleanupMinBackwardDuration?: number,
-
-        statisticsInfoReportInterval?: number,
-
-        fixAudioTimestampGap?: boolean,
-
-        accurateSeek?: boolean,
-        seekType?: string,  // [range, param, custom]
-        seekParamStart?: string,
-        seekParamEnd?: string,
-        rangeLoadZeroStart?: boolean,
-        customSeekHandler?: any,
-        reuseRedirectedURL?: boolean,
-        referrerPolicy?: string
-=======
     interface LoaderErrors {
         readonly OK: 'OK';
         readonly EXCEPTION: 'Exception';
@@ -250,7 +232,6 @@
     interface LoaderErrorMessage {
         code: number;
         msg: string;
->>>>>>> eb2d3fe3
     }
 
     interface FeatureList {
@@ -350,11 +331,8 @@
         statisticsInfo: NativePlayerStatisticsInfo;
     }
 
-<<<<<<< HEAD
-    interface LoggingControl {
-=======
+
     interface LoggingControlConfig {
->>>>>>> eb2d3fe3
         forceGlobalTag: boolean;
         globalTag: string;
         enableAll: boolean;
@@ -363,12 +341,6 @@
         enableInfo: boolean;
         enableWarn: boolean;
         enableError: boolean;
-<<<<<<< HEAD
-        getConfig(): Object;
-        applyConfig(config: Object): void;
-        addLogListener(listener: Function): void;
-        removeLogListener(listener: Function): void;
-=======
     }
 
     interface LoggingControl extends LoggingControlConfig {
@@ -376,7 +348,6 @@
         applyConfig(config: Partial<LoggingControlConfig>): void;
         addLogListener(listener: (...args: any[]) => void): void;
         removeLogListener(listener: (...args: any[]) => void): void;
->>>>>>> eb2d3fe3
     }
 
     interface Events {
