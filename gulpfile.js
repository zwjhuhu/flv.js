/*
 * Copyright (C) 2016 Bilibili. All Rights Reserved.
 *
 * @author zheng qian <xqq@xqq.im>
 *
 * Licensed under the Apache License, Version 2.0 (the "License");
 * you may not use this file except in compliance with the License.
 * You may obtain a copy of the License at
 *
 *     http://www.apache.org/licenses/LICENSE-2.0
 *
 * Unless required by applicable law or agreed to in writing, software
 * distributed under the License is distributed on an "AS IS" BASIS,
 * WITHOUT WARRANTIES OR CONDITIONS OF ANY KIND, either express or implied.
 * See the License for the specific language governing permissions and
 * limitations under the License.
 */

'use strict';

const del = require('del');
const gulp = require('gulp');
const rename = require('gulp-rename');
const uglify = require('gulp-uglify');
const eslint = require('gulp-eslint');
const sourcemaps = require('gulp-sourcemaps');
const babelify = require('babelify');
const browserify = require('browserify');
const watchify = require('watchify');
const buffer = require('vinyl-buffer');
const source = require('vinyl-source-stream');

const browserSync = require('browser-sync').create();

function doWatchify() {
    let customOpts = {
        entries: 'src/index.js',
        standalone: 'flvjs',
        debug: true,
        transform: ['babelify', 'browserify-versionify'],
        plugin: ['browserify-derequire']
    };

    let opts = Object.assign({}, watchify.args, customOpts);
    let b = watchify(browserify(opts));

    b.on('update', function () {
        return doBundle(b).on('end', browserSync.reload.bind(browserSync));
    });
    b.on('log', console.log.bind(console));

    return b;
}

function doBundle(b) {
    return b.bundle()
        .on('error', console.error.bind(console))
        .pipe(source('flv.js'))
        .pipe(buffer())
        .pipe(sourcemaps.init({loadMaps: true}))
        .pipe(sourcemaps.write('./'))
        .pipe(gulp.dest('./dist/'));
}

function doLint(paths, exit) {
    return gulp.src(paths)
        .pipe(eslint())
        .pipe(eslint.format())
        .pipe(exit ? eslint.failAfterError() : eslint.result(function () {}));
}

gulp.task('default', ['clean', 'lint', 'build']);
gulp.task('release', ['clean', 'lint', 'build', 'minimize']);

gulp.task('watch', ['clean'], function () {
    let gulpWatcher = gulp.watch(['gulpfile.js', 'src/**/*.js']);

    gulpWatcher.on('change', function (e) {
        if (e.type === 'changed' || e.type === 'added') {
            return doLint(e.path, false);
        }
    });

    return doBundle(doWatchify()).on('end', function () {
        browserSync.init({
            server: {
                baseDir: './'
            },
            port: 80,
            open: false
        });
        require('opn')('http://localhost/demo/index.html');
<<<<<<< HEAD

=======
>>>>>>> f35556e8
    });
});

gulp.task('clean', function () {
    return del([
        'dist/*'
    ]);
});

gulp.task('lint', function () {
    return doLint(['gulpfile.js', 'src/**/*.js'], true);
});

gulp.task('build', ['clean', 'lint'], function () {
    let b = browserify({
        entries: 'src/index.js',
        standalone: 'flvjs',
        debug: true,
        transform: ['babelify', 'browserify-versionify'],
        plugin: ['browserify-derequire']
    });

    return doBundle(b);
});

gulp.task('minimize', ['lint', 'build'], function () {
    let options = {
        sourceMap: true,
        sourceMapIncludeSources: true,
        sourceMapRoot: './src/',
        mangle: true,
        compress: {
            sequences: true,
            dead_code: true,
            conditionals: true,
            booleans: true,
            unused: true,
            if_return: true,
            join_vars: true
        }
    };

    return gulp.src('dist/flv.js')
        .pipe(rename({extname: '.min.js'}))
        .pipe(sourcemaps.init({loadMaps: true}))
            .pipe(uglify(options))
            .on('error', console.error.bind(console))
        .pipe(sourcemaps.write('./'))
        .pipe(gulp.dest('./dist/'));
});<|MERGE_RESOLUTION|>--- conflicted
+++ resolved
@@ -90,10 +90,6 @@
             open: false
         });
         require('opn')('http://localhost/demo/index.html');
-<<<<<<< HEAD
-
-=======
->>>>>>> f35556e8
     });
 });
 
