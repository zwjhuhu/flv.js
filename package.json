--- conflicted
+++ resolved
@@ -41,15 +41,12 @@
     "gulp-rename": "^1.2.2",
     "gulp-sourcemaps": "^2.4.1",
     "gulp-uglify": "^2.1.1",
-<<<<<<< HEAD
     "http-server": "^0.9.0",
     "rollup": "^0.47.6",
     "rollup-plugin-node-builtins": "^2.1.2",
     "rollup-plugin-node-resolve": "^3.0.0",
     "rollup-plugin-uglify": "^2.0.1",
     "uglify-es": "^3.0.27",
-=======
->>>>>>> eb2d3fe3
     "vinyl-buffer": "^1.0.0",
     "vinyl-source-stream": "^1.1.0",
     "watchify": "^3.9.0"
