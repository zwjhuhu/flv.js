--- conflicted
+++ resolved
@@ -55,13 +55,9 @@
 </head>
 
 <body>
-    
+
     <div class="mainContainer">
-<<<<<<< HEAD
         <input name="urlinput" class="urlInput" type="text" value="http://localhost/demo/mp4.json"/>
-=======
-        <input name="urlinput" class="urlInput" type="text" value="http://localhost/demo/mkv.json"/>
->>>>>>> baa3e48a
         <video name="videoElement" class="centeredVideo" controls autoplay width="1024" height="576">
             Your browser is too old which doesn't support HTML5 video.
         </video>
@@ -77,7 +73,7 @@
     </div>
 
     <script src="../dist/flv.js"></script>
-    
+
     <script>
         function flv_load() {
             console.log('isSupported: ' + flvjs.isSupported());
@@ -156,7 +152,7 @@
             flv_load();
         });
     </script>
-    
+
 </body>
 
 </html>