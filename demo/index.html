--- conflicted
+++ resolved
@@ -4,7 +4,6 @@
 <head>
     <meta content="text/html; charset=utf-8" http-equiv="Content-Type">
     <title>flv.js demo</title>
-<<<<<<< HEAD
 
     <style>
         .mainContainer {
@@ -53,54 +52,15 @@
             margin-right: auto;
         }
     </style>
-=======
-    <link rel="stylesheet" type="text/css" href="demo.css" />
->>>>>>> b01194cb
 </head>
 
 <body>
     
     <div class="mainContainer">
-<<<<<<< HEAD
-        <input name="urlinput" class="urlInput" type="text" value="http://127.0.0.1/flv/7182741.json"/>
+        <input name="urlinput" class="urlInput" type="text" value="http://localhost/demo/mp4.json"/>
         <video name="videoElement" class="centeredVideo" controls autoplay width="1024" height="576">
             Your browser is too old which doesn't support HTML5 video.
         </video>
-=======
-        <div>
-            <div id="streamURL">
-                <div class="url-input">
-                    <label for="sURL">Stream URL:</label>
-                    <input id="sURL" type="text" value="http://127.0.0.1/flv/7182741-1.flv" />
-                    <button onclick="switch_mds()">Switch to MediaDataSource</button>
-                </div>
-                <div class="options">
-                    <input type="checkbox" id="isLive" onchange="saveSettings()" />
-                    <label for="isLive">isLive</label>
-                    <input type="checkbox" id="withCredentials" onchange="saveSettings()" />
-                    <label for="withCredentials">withCredentials</label>
-                    <input type="checkbox" id="hasAudio" onchange="saveSettings()" checked />
-                    <label for="hasAudio">hasAudio</label>
-                    <input type="checkbox" id="hasVideo" onchange="saveSettings()" checked />
-                    <label for="hasVideo">hasVideo</label>
-                </div>
-            </div>
-            <div id="mediaSourceURL" class="hidden">
-                <div class="url-input">
-                    <label for="msURL">MediaDataSource JsonURL:</label>
-                    <input id="msURL" type="text" value="http://127.0.0.1/flv/7182741.json" />
-                    <button onclick="switch_url()">Switch to URL</button>
-                </div>
-            </div>
-        </div>
-        <div class="video-container">
-            <div>
-                <video name="videoElement" class="centeredVideo" controls autoplay>
-                    Your browser is too old which doesn't support HTML5 video.
-                </video>
-            </div>
-        </div>
->>>>>>> b01194cb
         <div class="controls">
             <button onclick="flv_load()">Load</button>
             <button onclick="flv_start()">Start</button>
@@ -115,55 +75,33 @@
     <script src="../dist/flv.js"></script>
     
     <script>
-        var checkBoxFields = ['isLive', 'withCredentials', 'hasAudio', 'hasVideo'];
-        var streamURL, mediaSourceURL;
-
         function flv_load() {
             console.log('isSupported: ' + flvjs.isSupported());
-            if (mediaSourceURL.className === '') {
-                var url = document.getElementById('msURL').value;
-    
-                var xhr = new XMLHttpRequest();
-                xhr.open('GET', url, true);
-                xhr.onload = function (e) {
-                    var mediaDataSource = JSON.parse(xhr.response);
-                    flv_load_mds(mediaDataSource);
+            var urlinput = document.getElementsByName('urlinput')[0];
+
+            var xhr = new XMLHttpRequest();
+            xhr.open('GET', urlinput.value, true);
+            xhr.onload = function (e) {
+                var mediaDataSource = JSON.parse(xhr.response);
+
+                var element = document.getElementsByName('videoElement')[0];
+                if (typeof player !== "undefined") {
+                    if (player != null) {
+                        player.unload();
+                        player.detachMediaElement();
+                        player.destroy();
+                        player = null;
+                    }
                 }
-                xhr.send();
-            } else {
-                var i;
-                var mediaDataSource = {
-                    type: 'flv'
-                };
-                for (i = 0; i < checkBoxFields.length; i++) {
-                    var field = checkBoxFields[i];
-                    /** @type {HTMLInputElement} */
-                    var checkbox = document.getElementById(field);
-                    mediaDataSource[field] = checkbox.checked;
-                }
-                mediaDataSource['url'] = document.getElementById('sURL').value;
-                console.log('MediaDataSource', mediaDataSource);
-                flv_load_mds(mediaDataSource);
+                player = flvjs.createPlayer(mediaDataSource, {
+                    enableWorker: false,
+                    lazyLoadMaxDuration: 3 * 60,
+                    seekType: 'range',
+                });
+                player.attachMediaElement(element);
+                player.load();
             }
-        }
-
-        function flv_load_mds(mediaDataSource) {
-            var element = document.getElementsByName('videoElement')[0];
-            if (typeof player !== "undefined") {
-                if (player != null) {
-                    player.unload();
-                    player.detachMediaElement();
-                    player.destroy();
-                    player = null;
-                }
-            }
-            player = flvjs.createPlayer(mediaDataSource, {
-                enableWorker: false,
-                lazyLoadMaxDuration: 3 * 60,
-                seekType: 'range',
-            });
-            player.attachMediaElement(element);
-            player.load();
+            xhr.send();
         }
 
         function flv_start() {
@@ -187,56 +125,18 @@
             player.currentTime = parseFloat(input.value);
         }
 
-        function switch_url() {
-            streamURL.className = '';
-            mediaSourceURL.className = 'hidden';
-            saveSettings();
+        function getUrlParam(key, defaultValue) {
+            var pageUrl = window.location.search.substring(1);
+            var pairs = pageUrl.split('&');
+            for (var i = 0; i < pairs.length; i++) {
+                var keyAndValue = pairs[i].split('=');
+                if (keyAndValue[0] === key) {
+                    return keyAndValue[1];
+                }
+            }
+            return defaultValue;
         }
 
-        function switch_mds() {
-            streamURL.className = 'hidden';
-            mediaSourceURL.className = '';
-            saveSettings();
-        }
-
-        function ls_get(key, def) {
-            try {
-                var ret = localStorage.getItem('flvjs_demo.' + key);
-                if (ret === null) {
-                    ret = def;
-                }
-                return ret;
-            } catch (e) {}
-            return def;
-        }
-
-        function ls_set(key, value) {
-            try {
-                localStorage.setItem('flvjs_demo.' + key, value);
-            } catch (e) {}
-        }
-
-        function saveSettings() {
-            if (mediaSourceURL.className === '') {
-                ls_set('inputMode', 'MediaDataSource');
-            } else {
-                ls_set('inputMode', 'StreamURL');
-            }
-            var i;
-            for (i = 0; i < checkBoxFields.length; i++) {
-                var field = checkBoxFields[i];
-                /** @type {HTMLInputElement} */
-                var checkbox = document.getElementById(field);
-                ls_set(field, checkbox.checked ? '1' : '0');
-            }
-            var msURL = document.getElementById('msURL');
-            var sURL = document.getElementById('sURL');
-            ls_set('msURL', msURL.value);
-            ls_set('sURL', sURL.value);
-            console.log('save');
-        }
-
-<<<<<<< HEAD
         var urlInputBox = document.getElementsByName('urlinput')[0];
         var url = decodeURIComponent(getUrlParam('src', urlInputBox.value));
         urlInputBox.value = url;
@@ -245,45 +145,10 @@
         flvjs.LoggingControl.enableAll = false;
         flvjs.LoggingControl.addLogListener(function(type, str) {
             logcatbox.value = logcatbox.value + `${str}\n`;
-=======
-        function loadSettings() {
-            var i;
-            for (i = 0; i < checkBoxFields.length; i++) {
-                var field = checkBoxFields[i];
-                /** @type {HTMLInputElement} */
-                var checkbox = document.getElementById(field);
-                var c = ls_get(field, checkbox.checked ? '1' : '0');
-                checkbox.checked = c === '1' ? true : false;
-            }
-
-            var msURL = document.getElementById('msURL');
-            var sURL = document.getElementById('sURL');
-            msURL.value = ls_get('msURL', msURL.value);
-            sURL.value = ls_get('sURL', sURL.value);
-            if (ls_get('inputMode', 'StreamURL') === 'StreamURL') {
-                switch_url();
-            } else {
-                switch_mds();
-            }
-        }
-
-        function showVersion() {
-            var version = flvjs.version;
-            document.title = document.title + " (v" + version + ")";
-        }
-
-        var logcatbox = document.getElementsByName('logcatbox')[0];
-        flvjs.LoggingControl.addLogListener(function(type, str) {
-            logcatbox.value = logcatbox.value + str + '\n';
->>>>>>> b01194cb
             logcatbox.scrollTop = logcatbox.scrollHeight;
         });
 
         document.addEventListener('DOMContentLoaded', function () {
-            streamURL = document.getElementById('streamURL');
-            mediaSourceURL = document.getElementById('mediaSourceURL');
-            loadSettings();
-            showVersion();
             flv_load();
         });
     </script>
